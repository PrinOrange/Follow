--- conflicted
+++ resolved
@@ -32,24 +32,15 @@
         Follow Settings
       </div> */}
       <div className="flex flex-1">
-<<<<<<< HEAD
-        <div className="border-r w-44 p-3 bg-native pt-10">
-          <div className="font-bold text-xl flex items-center gap-1 mx-2 mb-5">
-=======
         <div className="w-44 border-r bg-native p-3 pt-10">
-          <div className="mx-2 mb-3 flex items-center gap-1 text-xl font-bold">
->>>>>>> 25957d9b
+          <div className="mx-2 mb-5 flex items-center gap-1 text-xl font-bold">
             <img src="./icon.svg" alt="logo" className="size-6" />
             Settings
           </div>
           {tabs.map((t) => (
             <Link
               key={t.path}
-<<<<<<< HEAD
-              className={`flex items-center font-medium text-[15px] leading-loose rounded-md transition-colors px-2.5 py-[3px] my-1 text-zinc-600 ${
-=======
-              className={`flex h-8 items-center rounded px-2 py-1 text-[15px] text-zinc-600 transition-colors ${
->>>>>>> 25957d9b
+              className={`my-1 flex items-center rounded-md px-2.5 py-[3px] text-[15px] font-medium leading-loose text-zinc-600 transition-colors ${
                 tab === t.path ? "bg-native-active text-zinc-900" : ""
               }`}
               to={`/settings/${t.path}`}
