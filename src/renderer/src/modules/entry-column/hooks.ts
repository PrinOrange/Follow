--- conflicted
+++ resolved
@@ -73,7 +73,6 @@
     view,
     ...(unreadOnly === true && { read: false }),
   })
-<<<<<<< HEAD
   const remoteEntryIds = query.data?.pages
     ?.map((page) => page.data?.map((entry) => entry.entries.id))
     .flat() as string[]
@@ -94,13 +93,6 @@
   // We need to add an interface to incrementally update the data based on the version hash.
 
   const entries = remoteEntryIds || currentEntries
-=======
-
-  const entries = useEntryIdsByFeedIdOrView(isAllFeeds ? view : feedId!, {
-    unread: unreadOnly,
-    view,
-  })
->>>>>>> 7d40573d
 
   useHotkeys(
     shortcuts.entries.refetch.key,
