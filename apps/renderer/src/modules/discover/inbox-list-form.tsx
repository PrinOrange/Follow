--- conflicted
+++ resolved
@@ -4,13 +4,9 @@
 import { toast } from "sonner"
 import { useEventCallback } from "usehooks-ts"
 
-<<<<<<< HEAD
 import { useUserRole } from "~/atoms/user"
 import { CustomSafeError } from "~/components/errors/helper"
-import { Button } from "~/components/ui/button"
-=======
 import { ActionButton, Button } from "~/components/ui/button"
->>>>>>> eae857d2
 import { CopyButton } from "~/components/ui/code-highlighter"
 import { useModalStack } from "~/components/ui/modal"
 import {
