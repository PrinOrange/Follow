--- conflicted
+++ resolved
@@ -33,11 +33,7 @@
       "destination": "https://follow-external-ssr.vercel.app/dist-external/:path*"
     },
     {
-<<<<<<< HEAD
-      "source": "/((?!assets|vendor|locales|dist-external/).*)",
-=======
       "source": "/((?!assets|vendor|locales|dist-external|external-dist/).*)",
->>>>>>> 488e8eff
       "destination": "/index.html"
     }
   ],
@@ -53,7 +49,6 @@
       "permanent": true
     }
   ],
-<<<<<<< HEAD
   "headers": [
     {
       "source": "/vendor/(.*)",
@@ -81,28 +76,7 @@
       "headers": [
         {
           "key": "Cache-Control",
-          "value": "public, max-age=43200, stale-while-revalidate=3600, immutable"
-        },
-        {
-          "key": "CDN-Cache-Control",
-          "value": "max-age=604800, stale-while-revalidate=3600"
-        },
-        {
-          "key": "Vercel-CDN-Cache-Control",
-          "value": "max-age=604800"
-        },
-        {
-          "key": "Cloudflare-CDN-Cache-Control",
-          "value": "max-age=604800"
-        }
-      ]
-    },
-    {
-      "source": "/dist-external/(.*)",
-      "headers": [
-        {
-          "key": "Cache-Control",
-          "value": "public, max-age=43200, stale-while-revalidate=3600, immutable"
+          "value": "public, max-age=604800, immutable"
         },
         {
           "key": "CDN-Cache-Control",
@@ -119,7 +93,4 @@
       ]
     }
   ]
-=======
-  "headers": []
->>>>>>> 488e8eff
 }